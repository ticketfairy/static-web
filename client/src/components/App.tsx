import { BrowserRouter as Router, Routes, Route, useNavigate } from "react-router-dom";
import LandingPage from "./LandingPage";
import VideoPage from "./VideoPage";

function App() {
  return (
    <Router>
      <Routes>
        <Route path="/" element={<LandingPageWrapper />} />
        <Route path="/ticketfairy" element={<VideoPageWrapper />} />
      </Routes>
    </Router>
  );
}

function LandingPageWrapper() {
  const navigate = useNavigate();
  return <LandingPage onNavigateToVideo={() => navigate("/ticketfairy")} />;
}

function VideoPageWrapper() {
  const navigate = useNavigate();
<<<<<<< HEAD
  return (
    <VideoPage
      onNavigateToTickets={() => navigate('/tickets')}
      onNavigateToLanding={() => navigate('/')}
    />
  );
=======
  return <VideoPage onNavigateToTickets={() => navigate("/tickets")} onNavigateToLanding={() => navigate("/")} />;
>>>>>>> 40403932
}

export default App;<|MERGE_RESOLUTION|>--- conflicted
+++ resolved
@@ -3,33 +3,24 @@
 import VideoPage from "./VideoPage";
 
 function App() {
-  return (
-    <Router>
-      <Routes>
-        <Route path="/" element={<LandingPageWrapper />} />
-        <Route path="/ticketfairy" element={<VideoPageWrapper />} />
-      </Routes>
-    </Router>
-  );
+    return (
+        <Router>
+            <Routes>
+                <Route path="/" element={<LandingPageWrapper />} />
+                <Route path="/ticketfairy" element={<VideoPageWrapper />} />
+            </Routes>
+        </Router>
+    );
 }
 
 function LandingPageWrapper() {
-  const navigate = useNavigate();
-  return <LandingPage onNavigateToVideo={() => navigate("/ticketfairy")} />;
+    const navigate = useNavigate();
+    return <LandingPage onNavigateToVideo={() => navigate("/ticketfairy")} />;
 }
 
 function VideoPageWrapper() {
-  const navigate = useNavigate();
-<<<<<<< HEAD
-  return (
-    <VideoPage
-      onNavigateToTickets={() => navigate('/tickets')}
-      onNavigateToLanding={() => navigate('/')}
-    />
-  );
-=======
-  return <VideoPage onNavigateToTickets={() => navigate("/tickets")} onNavigateToLanding={() => navigate("/")} />;
->>>>>>> 40403932
+    const navigate = useNavigate();
+    return <VideoPage onNavigateToTickets={() => navigate("/tickets")} onNavigateToLanding={() => navigate("/")} />;
 }
 
 export default App;