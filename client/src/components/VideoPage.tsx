import {
  Box,
  Button,
  VStack,
  Heading,
  useColorModeValue,
  Icon,
  Image,
  Modal,
  ModalOverlay,
  ModalContent,
  ModalBody,
  ModalCloseButton,
  ModalHeader,
  ModalFooter,
  useDisclosure,
  Input,
  useToast,
  Text,
  SimpleGrid,
  Flex,
  Textarea,
  Progress,
  Alert,
  AlertIcon,
  Code,
  HStack,
} from "@chakra-ui/react";
import { FiVideo, FiUpload, FiCamera, FiArrowLeft, FiCloud, FiTrash2, FiCopy, FiPlay } from "react-icons/fi";
import { useState, useRef, useMemo, useCallback, useEffect } from "react";
import { useScreenRecording } from "../hooks/useScreenRecording";

// API function to call Flask analyze_video endpoint
const analyzeVideo = async (videoUrl: string, userNotes: string) => {
  console.log("Calling analyze_video API with URL:", videoUrl);
  try {
    const response = await fetch("http://localhost:4000/analyze-video", {
      method: "POST",
      headers: {
        "Content-Type": "application/json",
      },
      body: JSON.stringify({
        video_url: videoUrl,
        user_notes: userNotes,
      }),
    });

    if (!response.ok) {
      throw new Error(`HTTP error! status: ${response.status}`);
    }

    const data = await response.json();
    return data;
  } catch (error) {
    console.error("Error calling analyze_video API:", error);
    throw error;
  }
};
import { RecordingModal } from "./RecordingModal";
import { FloatingRecordingControls } from "./FloatingRecordingControls";
import { DraggableWebcamOverlay } from "./DraggableWebcamOverlay";
import { VideoPreviewModal } from "./VideoPreviewModal";
import { VideoPlayerModal } from "./VideoPlayerModal";
import { RecordingIndicator } from "./RecordingIndicator";
import { TicketConversionModal } from "./TicketConversionModal";
import { PermissionsPopup } from "./PermissionsPopup";
import { ReadyToRecordModal } from "./ReadyToRecordModal";
import { useSaveToVideos } from "./SaveToVideosButton";
import { generateRecordingFilename, checkBrowserSupport, getBrowserInfo } from "../utils/recordingHelpers";
import { useS3Upload, useS3VideoList, useS3Ticket } from "../hooks/useS3Upload";
import type { S3VideoMetadata, TicketData } from "../utils/s3Upload";
import { generateThumbnailFromBlob, generateThumbnailFromUrl, createPlaceholderThumbnail } from "../utils/videoThumbnails";

interface VideoPageProps {
  onNavigateToTickets: () => void;
  onNavigateToLanding?: () => void;
}

function VideoPage({ onNavigateToTickets: _onNavigateToTickets, onNavigateToLanding }: VideoPageProps) {
  const bgColor = useColorModeValue("white", "gray.900");
  const { isOpen, onOpen, onClose } = useDisclosure();
  const { isOpen: isRecordingModalOpen, onOpen: onRecordingModalOpen, onClose: onRecordingModalClose } = useDisclosure();
  const { isOpen: isVideoPreviewOpen, onClose: onVideoPreviewClose } = useDisclosure();
  const { isOpen: isTicketModalOpen, onOpen: onTicketModalOpen, onClose: onTicketModalClose } = useDisclosure();
  const { isOpen: isDeleteModalOpen, onOpen: onDeleteModalOpen, onClose: onDeleteModalClose } = useDisclosure();
  const { isOpen: isVideoPlayerOpen, onOpen: onVideoPlayerOpen, onClose: onVideoPlayerClose } = useDisclosure();

  const [recordedVideo, setRecordedVideo] = useState<Blob | null>(null);
  const [videoToDelete, setVideoToDelete] = useState<VideoItem | null>(null);
  const [videoToPlay, setVideoToPlay] = useState<VideoItem | null>(null);
  const [isDeleting, setIsDeleting] = useState(false);
  const [s3VideoThumbnails, setS3VideoThumbnails] = useState<Record<string, string>>({});
  const [generatingThumbnails, setGeneratingThumbnails] = useState<Set<string>>(new Set());
  const [videoTickets, setVideoTickets] = useState<Record<string, any>>({});
  const [analyzingVideos, setAnalyzingVideos] = useState<Set<string>>(new Set());
  const [selectedTicket, setSelectedTicket] = useState<any>(null);
  const { isOpen: isTicketResultModalOpen, onOpen: onTicketResultModalOpen, onClose: onTicketResultModalClose } = useDisclosure();

  // Dynamic video collection state
  interface VideoItem {
    id: string;
    title: string;
    description: string;
    duration: string;
    thumbnailColor: string;
    thumbnailIconColor: string;
    thumbnailUrl?: string; // Data URL for the video thumbnail
    notes: string;
    blob?: Blob;
    createdAt: Date;
    s3Url?: string;
    s3Key?: string;
    filename?: string; // Original filename for display
    isUploading?: boolean;
    uploadProgress?: number;
  }

  const [videos, setVideos] = useState<VideoItem[]>([]);
  const [videoNotes, setVideoNotes] = useState<Record<string, string>>({});

  const fileInputRef = useRef<HTMLInputElement>(null);
  const toast = useToast();

  const { saveToVideos } = useSaveToVideos();
  const { uploadVideo, isConfigured: isS3Configured } = useS3Upload();

  // S3 video listing hook
  const { listState, refreshVideoList, deleteVideo: deleteS3Video, isConfigured: isS3ListConfigured } = useS3VideoList();

  // S3 ticket persistence hook
  const { saveTicket, loadTicket, deleteTicket: deleteS3Ticket, isConfigured: isS3TicketConfigured } = useS3Ticket();

  // Helper function to convert S3 video to VideoItem format
  const convertS3VideoToVideoItem = useCallback(
    (s3Video: S3VideoMetadata): VideoItem => {
      // Extract info from S3 key (e.g., "videos/2025-09-13T19-12-46-728Z-yopjxw.mov")
      const keyParts = s3Video.key.split("/");
      const filename = keyParts[keyParts.length - 1];

      // Check if we have a ticket for this video and use its title
      const videoTicket = videoTickets[s3Video.key];
      let title = filename; // Default to filename

      if (videoTicket && videoTicket.success && videoTicket.ticket && videoTicket.ticket.title) {
        title = videoTicket.ticket.title;
      }

      let createdAt = s3Video.lastModified;

      // Generate a reasonable duration estimate based on file size (very rough)
      const estimatedDuration = Math.max(30, Math.min(600, Math.floor(s3Video.size / 100000))); // rough estimate
      const minutes = Math.floor(estimatedDuration / 60);
      const seconds = estimatedDuration % 60;
      const durationString = `${minutes}:${seconds.toString().padStart(2, "0")}`;

      // Use cached thumbnail if available, otherwise create placeholder
      const cachedThumbnail = s3VideoThumbnails[s3Video.key];
      const thumbnailUrl = cachedThumbnail || createPlaceholderThumbnail(title, durationString, "#319795");

      return {
        id: s3Video.key,
        title,
        description: `Video uploaded to S3 (${(s3Video.size / (1024 * 1024)).toFixed(1)} MB)`,
        duration: durationString,
        thumbnailColor: "teal.100",
        thumbnailIconColor: "teal.500",
        thumbnailUrl,
        notes: "",
        createdAt,
        s3Url: s3Video.url,
        s3Key: s3Video.key,
        filename, // Store original filename for display
      };
    },
    [s3VideoThumbnails, videoTickets]
  );

  // Merge local videos with S3 videos
  const allVideos = useMemo(() => {
    const s3Videos = listState.videos.map(convertS3VideoToVideoItem);
    const localVideos = videos.filter((video) => !video.s3Key); // Only include local videos without S3 keys

    // Combine and sort by creation date (newest first)
    return [...s3Videos, ...localVideos].sort((a, b) => new Date(b.createdAt).getTime() - new Date(a.createdAt).getTime());
  }, [listState.videos, videos, s3VideoThumbnails, convertS3VideoToVideoItem]);

  // Load existing tickets for S3 videos
  const loadExistingTickets = useCallback(async () => {
    if (!isS3TicketConfigured || listState.videos.length === 0) return;

    const videosNeedingTickets = listState.videos.filter((video) => {
      const videoId = video.key;
      return !videoTickets[videoId] && !analyzingVideos.has(videoId);
    });

    if (videosNeedingTickets.length === 0) return;

    console.log(`Loading existing tickets for ${videosNeedingTickets.length} videos...`);

    for (const s3Video of videosNeedingTickets) {
      try {
        // Extract filename from S3 key
        const keyParts = s3Video.key.split("/");
        const filename = keyParts[keyParts.length - 1];

        const ticketResult = await loadTicket(filename);

        if (ticketResult.success && ticketResult.ticketData) {
          // Convert the persisted ticket data back to the expected format
          const mockApiResult = {
            success: true,
            ticket: {
              title: ticketResult.ticketData.title,
              description: ticketResult.ticketData.description,
            },
            video_id: ticketResult.ticketData.videoId,
            index_id: ticketResult.ticketData.indexId,
          };

          // Store the ticket result for this video
          setVideoTickets((prev) => ({
            ...prev,
            [s3Video.key]: mockApiResult,
          }));

          console.log(`Loaded existing ticket for ${filename}`);
        }
      } catch (error) {
        console.warn(`Failed to load ticket for ${s3Video.key}:`, error);
      }
    }
  }, [listState.videos, videoTickets, analyzingVideos, isS3TicketConfigured, loadTicket]);

  // Generate real thumbnails for S3 videos asynchronously
  const generateS3Thumbnails = useCallback(async () => {
    const s3VideosNeedingThumbnails = listState.videos.filter(
      (video) => !s3VideoThumbnails[video.key] && !generatingThumbnails.has(video.key)
    );

    if (s3VideosNeedingThumbnails.length === 0) return;

    // Mark videos as being processed
    setGeneratingThumbnails((prev) => {
      const newSet = new Set(prev);
      s3VideosNeedingThumbnails.forEach((video) => newSet.add(video.key));
      return newSet;
    });

    for (const s3Video of s3VideosNeedingThumbnails) {
      try {
        const realThumbnail = await generateThumbnailFromUrl(s3Video.url, {
          width: 320,
          height: 180,
          timeOffset: 2,
        });

        // Cache the thumbnail
        setS3VideoThumbnails((prev) => ({
          ...prev,
          [s3Video.key]: realThumbnail,
        }));
      } catch (error) {
        console.warn(`Failed to generate thumbnail for ${s3Video.key}:`, error);
      } finally {
        // Remove from generating set
        setGeneratingThumbnails((prev) => {
          const newSet = new Set(prev);
          newSet.delete(s3Video.key);
          return newSet;
        });
      }
    }
  }, [listState.videos, s3VideoThumbnails, generatingThumbnails]);

  // Trigger S3 thumbnail generation when S3 videos are loaded
  useEffect(() => {
    if (listState.videos.length > 0 && !listState.isLoading) {
      // Small delay to allow UI to render first
      setTimeout(() => {
        generateS3Thumbnails();
      }, 1000);
    }
  }, [listState.videos, listState.isLoading, generateS3Thumbnails]);

  // Load existing tickets when S3 videos are loaded
  useEffect(() => {
    if (listState.videos.length > 0 && !listState.isLoading && isS3TicketConfigured) {
      // Small delay to allow video state to settle
      setTimeout(() => {
        loadExistingTickets();
      }, 1500);
    }
  }, [listState.videos, listState.isLoading, isS3TicketConfigured, loadExistingTickets]);

  // Helper function to generate video duration from blob
  const getVideoDuration = (blob: Blob): Promise<string> => {
    return new Promise((resolve) => {
      const video = document.createElement("video");
      const url = URL.createObjectURL(blob);
      video.src = url;
      video.onloadedmetadata = () => {
        const duration = video.duration;
        const minutes = Math.floor(duration / 60);
        const seconds = Math.floor(duration % 60);
        URL.revokeObjectURL(url);
        resolve(`${minutes}:${seconds.toString().padStart(2, "0")}`);
      };
      // Fallback if metadata doesn't load
      setTimeout(() => {
        URL.revokeObjectURL(url);
        resolve("0:00");
      }, 3000);
    });
  };

  // Helper function to analyze video and store ticket
  const analyzeVideoAndStoreTicket = async (videoId: string, s3Url: string, videoFilename?: string) => {
    // Mark video as analyzing
    setAnalyzingVideos((prev) => new Set(prev).add(videoId));

    try {
      const result = await analyzeVideo(s3Url, videoNotes[videoId] || "");
      console.log("API Result for video", videoId, ":", result);

      // Store the ticket result for this video
      setVideoTickets((prev) => ({
        ...prev,
        [videoId]: result,
      }));

      // Save ticket data to S3 if we have a successful ticket and S3 is configured
      if (result.success && result.ticket && videoFilename && isS3TicketConfigured) {
        try {
          const ticketData: Omit<TicketData, "createdAt" | "updatedAt"> = {
            title: result.ticket.title,
            description: result.ticket.description,
            videoId: result.video_id || videoId,
            indexId: result.index_id,
          };

          const saveResult = await saveTicket(videoFilename, ticketData);

          if (saveResult.success) {
            console.log("Ticket data saved to S3 successfully");
          } else {
            console.warn("Failed to save ticket data to S3:", saveResult.error);
          }
        } catch (ticketSaveError) {
          console.warn("Error saving ticket to S3:", ticketSaveError);
        }
      }

      toast({
        title: "Video Analysis Complete!",
        description: "Ticket has been generated for your video",
        status: "success",
        duration: 4000,
        isClosable: true,
      });
    } catch (error) {
      console.error("Failed to analyze video:", error);
      toast({
        title: "Analysis Failed",
        description: "Could not analyze video. You can try again later.",
        status: "error",
        duration: 5000,
        isClosable: true,
      });
    } finally {
      // Remove from analyzing set
      setAnalyzingVideos((prev) => {
        const newSet = new Set(prev);
        newSet.delete(videoId);
        return newSet;
      });
    }
  };

  // Helper function to upload video to S3
  const uploadVideoToS3 = async (blob: Blob, videoId: string, filename?: string) => {
    if (!isS3Configured) {
      console.warn("S3 not configured, skipping upload");
      return;
    }

    // Set uploading state for this video
    setVideos((prev) => prev.map((video) => (video.id === videoId ? { ...video, isUploading: true, uploadProgress: 0 } : video)));

    try {
      const result = await uploadVideo(blob, filename);

      if (result.success) {
        // Update video with S3 information
        setVideos((prev) =>
          prev.map((video) =>
            video.id === videoId
              ? {
                  ...video,
                  s3Url: result.url,
                  s3Key: result.key,
                  isUploading: false,
                  uploadProgress: 100,
                }
              : video
          )
        );

        toast({
          title: "Video Uploaded to Cloud!",
          description: "Your video has been successfully uploaded to S3",
          status: "success",
          duration: 4000,
          isClosable: true,
        });

        // Automatically trigger video analysis after upload
        setTimeout(() => {
          analyzeVideoAndStoreTicket(videoId, result.url!, filename);
        }, 2000); // Small delay to ensure S3 is ready

        // Refresh the S3 video list to include the newly uploaded video
        if (isS3ListConfigured) {
          setTimeout(() => {
            refreshVideoList();
          }, 1000); // Small delay to ensure S3 is consistent
        }
      } else {
        throw new Error(result.error || "Upload failed");
      }
    } catch (error) {
      console.error("S3 upload failed:", error);

      // Reset uploading state
      setVideos((prev) => prev.map((video) => (video.id === videoId ? { ...video, isUploading: false, uploadProgress: 0 } : video)));

      toast({
        title: "Cloud Upload Failed",
        description: `Failed to upload video to S3: ${error instanceof Error ? error.message : "Unknown error"}`,
        status: "error",
        duration: 6000,
        isClosable: true,
      });
    }
  };

  // Helper function to generate unique filename
  const generateUniqueFilename = (baseFilename: string): string => {
    // Get all existing video titles from both local and S3 videos
    const existingTitles = allVideos.map((video) => video.title);

    // If the base filename doesn't exist, return it as is
    if (!existingTitles.includes(baseFilename)) {
      return baseFilename;
    }

    // Extract the name and extension
    const lastDotIndex = baseFilename.lastIndexOf(".");
    const name = lastDotIndex > 0 ? baseFilename.substring(0, lastDotIndex) : baseFilename;
    const extension = lastDotIndex > 0 ? baseFilename.substring(lastDotIndex) : "";

    // Find the next available number
    let counter = 1;
    let newFilename: string;

    do {
      newFilename = `${name} (${counter})${extension}`;
      counter++;
    } while (existingTitles.includes(newFilename));

    return newFilename;
  };

  // Helper function to add new video to collection
  const addVideoToCollection = async (blob: Blob, title?: string) => {
    const duration = await getVideoDuration(blob);
    const timestamp = new Date();

    // Format timestamp as requested: "MM/DD/YYYY HH:MM:SS"
    const formattedTimestamp = `${(timestamp.getMonth() + 1).toString().padStart(2, "0")}/${timestamp
      .getDate()
      .toString()
      .padStart(2, "0")}/${timestamp.getFullYear()} ${timestamp.getHours().toString().padStart(2, "0")}:${timestamp
      .getMinutes()
      .toString()
      .padStart(2, "0")}:${timestamp.getSeconds().toString().padStart(2, "0")}`;

    // Generate unique title to avoid duplicates
    const baseTitle = title || formattedTimestamp;
    const uniqueTitle = generateUniqueFilename(baseTitle);

    // Generate thumbnail for the video with S3 caching if title is provided
    let thumbnailUrl: string | undefined;
    try {
      // Use title as filename for S3 caching if available
      const filename = title || uniqueTitle;
      thumbnailUrl = await generateThumbnailFromBlob(
        blob,
        {
          width: 320,
          height: 180,
          timeOffset: 1,
        },
        filename
      );
    } catch (error) {
      console.warn("Failed to generate thumbnail:", error);
      // Fallback to placeholder thumbnail
      thumbnailUrl = createPlaceholderThumbnail(uniqueTitle, duration, "#805AD5");
    }

    const newVideo: VideoItem = {
      id: `video-${timestamp.getTime()}`,
      title: uniqueTitle,
      description: "Screen recording with webcam",
      duration,
      thumbnailColor: "purple.100",
      thumbnailIconColor: "purple.500",
      thumbnailUrl,
      notes: "",
      blob,
      createdAt: timestamp,
      isUploading: false,
      uploadProgress: 0,
    };

    // Add to the beginning of the videos array (most recent first)
    setVideos((prev) => [newVideo, ...prev]);

    // Automatically upload to S3 if configured
    if (isS3Configured) {
      // Use setTimeout to ensure the video is added to state first
      setTimeout(() => {
        uploadVideoToS3(blob, newVideo.id, uniqueTitle);
      }, 100);
    }

    return newVideo;
  };

  // Helper function to update video notes
  const updateVideoNotes = (videoId: string, notes: string) => {
    setVideoNotes((prev) => ({ ...prev, [videoId]: notes }));
  };

  // Helper function to handle delete video confirmation
  const handleDeleteVideo = (video: VideoItem) => {
    setVideoToDelete(video);
    onDeleteModalOpen();
  };

  // Helper function to handle play video
  const handlePlayVideo = (video: VideoItem) => {
    setVideoToPlay(video);
    onVideoPlayerOpen();
  };

  // Helper function to confirm and delete video
  const confirmDeleteVideo = async () => {
    if (!videoToDelete) return;

    setIsDeleting(true);

    try {
      // If it's an S3 video, delete from S3
      if (videoToDelete.s3Key) {
        const result = await deleteS3Video(videoToDelete.s3Key);
        if (!result.success) {
          throw new Error(result.error || "Failed to delete video from S3");
        }

        // Also delete the associated ticket data if S3 ticket is configured
        if (isS3TicketConfigured) {
          try {
            await deleteS3Ticket(videoToDelete.title);
            console.log("Associated ticket data deleted from S3");
          } catch (ticketDeleteError) {
            console.warn("Failed to delete ticket data:", ticketDeleteError);
            // Don't fail the whole operation if ticket deletion fails
          }
        }
      }

      // Remove from local videos state (for both local and S3 videos)
      setVideos((prev) => prev.filter((video) => video.id !== videoToDelete.id));

      // Remove from video tickets state
      setVideoTickets((prev) => {
        const newTickets = { ...prev };
        delete newTickets[videoToDelete.id];
        return newTickets;
      });

      toast({
        title: "Video Deleted",
        description: `"${videoToDelete.title}" has been deleted successfully`,
        status: "success",
        duration: 3000,
        isClosable: true,
      });
    } catch (error) {
      console.error("Failed to delete video:", error);
      toast({
        title: "Delete Failed",
        description: error instanceof Error ? error.message : "Failed to delete video",
        status: "error",
        duration: 5000,
        isClosable: true,
      });
    } finally {
      setIsDeleting(false);
      setVideoToDelete(null);
      onDeleteModalClose();
    }
  };

  const {
    state,
    streams,
    startRecording,
    stopRecording,
    requestPermissions,
    requestWebcamOnly,
    startCountdownAndRecord,
    cleanup,
    hidePermissionsPopup,
    requestScreenAndStart,
  } = useScreenRecording();

  const handleFileSelect = async (event: React.ChangeEvent<HTMLInputElement>) => {
    const file = event.target.files?.[0];
    if (file && file.type.startsWith("video/")) {
      console.log("File selected:", file.name);

      // Show processing toast
      toast({
        title: "Processing Upload...",
        description: "Adding your video to the collection",
        status: "info",
        duration: 2000,
        isClosable: true,
      });

      try {
        // Convert File to Blob and add to collection
        const blob = new Blob([file], { type: file.type });
        const fileName = file.name;
        const newVideo = await addVideoToCollection(blob, fileName);

        toast({
          title: "Video Uploaded!",
          description: `"${newVideo.title}" has been added to your video collection`,
          status: "success",
          duration: 4000,
          isClosable: true,
        });

        // Close the modal
        onClose();
      } catch (error) {
        toast({
          title: "Upload Error",
          description: "Failed to process uploaded video. Please try again.",
          status: "error",
          duration: 5000,
          isClosable: true,
        });
        console.error("Failed to process uploaded video:", error);
      }
    }
  };

  const handleUploadClick = () => {
    fileInputRef.current?.click();
  };

  const handleRecordClick = async () => {
    const browserSupport = checkBrowserSupport();
    const browserInfo = getBrowserInfo();

    if (!browserSupport.isSupported) {
      toast({
        title: "Browser Not Supported",
        description: `Your browser is missing: ${browserSupport.missingFeatures.join(
          ", "
        )}. Please use Chrome or a Chromium-based browser.`,
        status: "error",
        duration: 5000,
        isClosable: true,
      });
      return;
    }

    if (!browserInfo.isSupported) {
      toast({
        title: "Unsupported Browser",
        description: "Screen recording works best with Chrome or Chromium-based browsers. Some features may not work properly.",
        status: "warning",
        duration: 5000,
        isClosable: true,
      });
    }

    // Close modal first
    onClose();

    // Request webcam only - permissions popup will show automatically
    const webcamSuccess = await requestWebcamOnly();
    if (webcamSuccess) {
      // Webcam circle and permissions popup will appear
    }
  };

  const handleStopRecording = async () => {
    try {
      const recordingBlob = await stopRecording();

      if (recordingBlob) {
        console.log("Recording blob received:", recordingBlob.size, "bytes");
        setRecordedVideo(recordingBlob);

        // Auto-save to video collection
        toast({
          title: "Processing Recording...",
          description: "Saving your recording to the video collection",
          status: "info",
          duration: 2000,
          isClosable: true,
        });

        const baseFilename = "Screen Recording.mov";
        const uniqueFilename = generateUniqueFilename(baseFilename);

        const newVideo = await addVideoToCollection(recordingBlob, uniqueFilename);

        toast({
          title: "Recording Saved!",
          description: `"${newVideo.title}" has been added to your video collection`,
          status: "success",
          duration: 4000,
          isClosable: true,
        });

        // Clean up webcam stream and reset to initial state
        cleanup();

        // Don't open preview modal - just return to Create Video button state
      } else {
        toast({
          title: "Recording Error",
          description: "No recording data available. Please try recording again.",
          status: "error",
          duration: 5000,
          isClosable: true,
        });
      }
    } catch (error) {
      toast({
        title: "Recording Error",
        description: "Failed to process recording. Please try again.",
        status: "error",
        duration: 5000,
        isClosable: true,
      });
      console.error("Failed to process recording:", error);
    }
  };

  const handleRecordingModalClose = () => {
    cleanup();
    onRecordingModalClose();
  };

  const handleSaveToVideos = async (blob: Blob) => {
    const filename = generateRecordingFilename();
    await saveToVideos(blob, filename);
  };

  const handleConvertToTicket = () => {
    onVideoPreviewClose();
    onTicketModalOpen();
  };

  const handleRetakeRecording = () => {
    onVideoPreviewClose();
    setRecordedVideo(null);
    cleanup();
    onRecordingModalOpen();
  };

  const handleSaveTicket = (ticketData: any) => {
    console.log("Saving ticket:", ticketData);
    toast({
      title: "Ticket Saved",
      description: "Your AI-generated ticket has been saved to your project!",
      status: "success",
      duration: 5000,
      isClosable: true,
    });
  };

  return (
    <Box bg={bgColor} minH="100vh" width="100vw" display="flex" flexDirection="column">
      {/* Back Button */}
      {onNavigateToLanding && (
        <Box p={4}>
          <Button leftIcon={<Icon as={FiArrowLeft} />} variant="ghost" onClick={onNavigateToLanding}>
            Back to Home
          </Button>
        </Box>
      )}

      {/* Video Page Content */}
      <VStack spacing={12} textAlign="center" py={16} px={4} maxW="1400px" mx="auto" flex="1" justify="flex-start" align="center">
        {/* Enhanced Header Section */}
        <VStack spacing={6} maxW="800px">
          <VStack spacing={4}>
            <Heading
              fontSize={{ base: "3xl", md: "4xl", lg: "5xl" }}
              fontWeight="extrabold"
              bgGradient="linear(to-r, purple.500, pink.500, purple.600)"
              bgClip="text"
              textAlign="center"
              lineHeight="1.1">
              ✨ Ticket Fairy Studio ✨
            </Heading>
            <Text fontSize={{ base: "lg", md: "xl" }} color="gray.600" textAlign="center" maxW="600px" lineHeight="1.6">
              Transform your screen recordings into detailed, AI-generated tickets. Record bugs, demos, or feature requests and let our
              fairy magic create professional tickets for Jira, Linear, and more.
            </Text>
          </VStack>

          {/* Feature highlights */}
          <HStack spacing={8} flexWrap="wrap" justify="center" pt={4}>
            <VStack spacing={1}>
              <Text fontSize="2xl">🎥</Text>
              <Text fontSize="sm" color="gray.500" fontWeight="medium">
                Screen Recording
              </Text>
            </VStack>
            <VStack spacing={1}>
              <Text fontSize="2xl">🤖</Text>
              <Text fontSize="sm" color="gray.500" fontWeight="medium">
                AI Analysis
              </Text>
            </VStack>
            <VStack spacing={1}>
              <Text fontSize="2xl">📋</Text>
              <Text fontSize="sm" color="gray.500" fontWeight="medium">
                Auto Tickets
              </Text>
            </VStack>
            <VStack spacing={1}>
              <Text fontSize="2xl">☁️</Text>
              <Text fontSize="sm" color="gray.500" fontWeight="medium">
                Cloud Storage
              </Text>
            </VStack>
          </HStack>
        </VStack>

        {/* Create Video Section */}
        {!streams.webcamStream ? (
          <VStack spacing={6}>
            <Box
              p={8}
              bg="linear-gradient(135deg, purple.50 0%, pink.50 100%)"
              borderRadius="2xl"
              borderWidth="2px"
              borderColor="purple.200"
              shadow="xl"
              _hover={{
                transform: "translateY(-2px)",
                shadow: "2xl",
                borderColor: "purple.300",
              }}
              transition="all 0.3s ease">
              <VStack spacing={4}>
                <Text fontSize="lg" color="gray.700" fontWeight="medium">
                  Ready to create your first video?
                </Text>
                <Button
                  colorScheme="purple"
                  size="xl"
                  h="80px"
                  px="60px"
                  fontSize="2xl"
                  fontWeight="bold"
                  rightIcon={<Icon as={FiVideo} w={8} h={8} />}
                  onClick={onOpen}
                  bgGradient="linear(to-r, purple.500, pink.500)"
                  _hover={{
                    bgGradient: "linear(to-r, purple.600, pink.600)",
                    transform: "scale(1.05)",
                  }}
                  shadow="lg"
                  borderRadius="xl">
                  Create Video
                </Button>
                <Text fontSize="sm" color="gray.600" maxW="400px" textAlign="center">
                  Upload existing videos or record your screen with webcam overlay. Our AI will automatically analyze and generate detailed
                  tickets.
                </Text>
              </VStack>
            </Box>
          </VStack>
        ) : (
          <VStack spacing={6}>
            <Box p={8} bg="green.50" borderRadius="2xl" borderWidth="2px" borderColor="green.200" shadow="lg">
              <VStack spacing={4}>
                <Text fontSize="lg" color="green.700" fontWeight="medium">
                  📹 Recording Setup Active
                </Text>
                <Text fontSize="md" color="gray.600" textAlign="center" maxW="400px">
                  Position your webcam overlay where you'd like it to appear, then click Record to start capturing your screen.
                </Text>

                <Button
                  colorScheme={state.isRecording ? "red" : "green"}
                  size="xl"
                  h="80px"
                  px="60px"
                  fontSize="2xl"
                  fontWeight="bold"
                  rightIcon={<Icon as={state.isRecording ? FiVideo : FiCamera} w={8} h={8} />}
                  onClick={state.isRecording ? handleStopRecording : () => startCountdownAndRecord()}
                  isLoading={state.isCountingDown || state.isPreparing}
                  loadingText={state.isCountingDown ? `Starting in ${state.countdown}...` : "Preparing..."}
                  shadow="lg"
                  borderRadius="xl"
                  _hover={{
                    transform: "scale(1.05)",
                  }}>
                  {state.isRecording ? "Stop Recording" : "Record"}
                </Button>

                {state.isRecording && (
                  <HStack spacing={2}>
                    <Box w={3} h={3} bg="red.500" borderRadius="full" animation="pulse 2s infinite" />
                    <Text fontSize="md" color="red.600" fontWeight="bold">
                      Recording in progress...
                    </Text>
                  </HStack>
                )}
              </VStack>
            </Box>
          </VStack>
        )}

        {/* S3 Configuration Status */}
        {!isS3Configured && (
          <Box maxW="700px" w="full">
            <Alert status="info" borderRadius="xl" bg="blue.50" borderColor="blue.200" borderWidth="1px" p={4}>
              <AlertIcon color="blue.500" />
              <VStack spacing={2} align="start" flex={1}>
                <Text fontWeight="semibold" color="blue.800">
                  ☁️ Cloud Storage Setup
                </Text>
                <Text fontSize="sm" color="blue.700" lineHeight="1.5">
                  AWS S3 is not configured. Videos will be saved locally only. Set up AWS credentials to enable cloud storage, sharing, and
                  AI ticket generation.
                </Text>
              </VStack>
            </Alert>
          </Box>
        )}

        {/* Video Collection Section */}
        <Box w="full" pt={12}>
          <VStack spacing={8} align="center">
            {/* Section Header */}
            <VStack spacing={4}>
              <Heading
                fontSize={{ base: "2xl", md: "3xl" }}
                textAlign="center"
                bgGradient="linear(to-r, purple.600, pink.600)"
                bgClip="text"
                fontWeight="bold">
                🎬 My Video Collection
              </Heading>
              <Text fontSize="md" color="gray.600" textAlign="center" maxW="500px">
                Your recorded videos and uploaded files. Each video can be analyzed by AI to generate detailed tickets automatically.
              </Text>
            </VStack>

            {/* Loading state for S3 videos */}
            {listState.isLoading && (
              <VStack spacing={3}>
                <Box
                  w={8}
                  h={8}
                  borderRadius="full"
                  border="2px solid"
                  borderColor="purple.200"
                  borderTopColor="purple.500"
                  animation="spin 1s linear infinite"
                />
                <Text textAlign="center" color="gray.500" fontSize="sm">
                  Loading videos from cloud storage...
                </Text>
              </VStack>
            )}

            {/* Error state for S3 videos */}
            {listState.error && isS3ListConfigured && (
              <Alert status="warning" borderRadius="lg" maxW="600px" bg="orange.50" borderColor="orange.200">
                <AlertIcon color="orange.500" />
                <Text color="orange.700">{listState.error}</Text>
              </Alert>
            )}

            {/* Refresh button */}
            {isS3ListConfigured && (
              <Button
                size="sm"
                variant="outline"
                onClick={refreshVideoList}
                isLoading={listState.isLoading}
                loadingText="Refreshing..."
                colorScheme="purple"
                borderRadius="lg">
                🔄 Refresh Videos
              </Button>
            )}

            {/* Empty State */}
            {allVideos.length === 0 && !listState.isLoading && (
              <VStack spacing={6} py={12}>
                <Box p={12} bg="gray.50" borderRadius="2xl" borderWidth="2px" borderColor="gray.200" borderStyle="dashed" maxW="500px">
                  <VStack spacing={4}>
                    <Text fontSize="6xl" opacity={0.5}>
                      🎬
                    </Text>
                    <VStack spacing={2}>
                      <Text fontSize="xl" fontWeight="bold" color="gray.600">
                        No videos yet
                      </Text>
                      <Text fontSize="md" color="gray.500" textAlign="center" lineHeight="1.6">
                        Create your first video by recording your screen or uploading an existing file. Our AI will analyze it and generate
                        professional tickets.
                      </Text>
                    </VStack>
                    <Button colorScheme="purple" onClick={onOpen} size="lg" borderRadius="lg" leftIcon={<Icon as={FiVideo} />}>
                      Create Your First Video
                    </Button>
                  </VStack>
                </Box>
              </VStack>
            )}

            {/* Video Grid */}
            {allVideos.length > 0 && (
              <SimpleGrid columns={{ base: 1, md: 2, lg: 3 }} spacing={8} w="full" maxW="1200px" mx="auto">
                {allVideos.map((video) => (
                  <Box
                    key={video.id}
                    bg={bgColor}
                    borderRadius="xl"
                    shadow="lg"
                    borderWidth="1px"
                    borderColor="gray.200"
                    overflow="hidden"
                    h="600px"
                    display="flex"
                    flexDirection="column"
                    _hover={{
                      transform: "translateY(-4px)",
                      shadow: "2xl",
                      borderColor: "purple.300",
                    }}
                    transition="all 0.3s ease">
                    <VStack spacing={0} align="stretch" h="full">
                      {/* Video Thumbnail */}
                      <Box
                        h="180px"
                        bg={video.thumbnailColor}
                        display="flex"
                        alignItems="center"
                        justifyContent="center"
                        position="relative"
                        overflow="hidden"
                        cursor={video.blob || video.s3Url ? "pointer" : "default"}
                        onClick={video.blob || video.s3Url ? () => handlePlayVideo(video) : undefined}
                        _hover={
                          video.blob || video.s3Url
                            ? {
                                transform: "scale(1.05)",
                                opacity: 0.95,
                              }
                            : {}
                        }
                        transition="all 0.3s ease"
                        role="group">
                        {video.thumbnailUrl ? (
                          <Image
                            src={video.thumbnailUrl}
                            alt={`Thumbnail for ${video.title}`}
                            w="100%"
                            h="100%"
                            objectFit="cover"
                            borderRadius="md"
                          />
                        ) : (
                          <Icon as={FiVideo} w={12} h={12} color={video.thumbnailIconColor} />
                        )}

                        {/* Duration Badge */}
                        <Box
                          position="absolute"
                          bottom={3}
                          right={3}
                          bg="blackAlpha.800"
                          color="white"
                          px={2}
                          py={1}
                          borderRadius="md"
                          fontSize="xs"
                          fontWeight="semibold">
                          {video.duration}
                        </Box>

                        {/* Status Badges */}
                        <HStack position="absolute" top={3} left={3} spacing={2}>
                          {video.blob && (
                            <Box bg="green.500" color="white" px={2} py={1} borderRadius="md" fontSize="xs" fontWeight="bold">
                              NEW
                            </Box>
                          )}
                          {video.s3Url && (
                            <Box bg="blue.500" color="white" p={1} borderRadius="md">
                              <Icon as={FiCloud} w={3} h={3} />
                            </Box>
                          )}
                          {video.isUploading && (
                            <Box bg="blue.500" color="white" px={2} py={1} borderRadius="md" fontSize="xs" fontWeight="bold">
                              ☁️ Uploading...
                            </Box>
                          )}
                        </HStack>

                        {/* Play button overlay */}
                        {(video.blob || video.s3Url) && (
                          <Box
                            position="absolute"
                            top="50%"
                            left="50%"
                            transform="translate(-50%, -50%)"
                            bg="blackAlpha.800"
                            borderRadius="full"
                            p={4}
                            opacity={0}
                            _groupHover={{ opacity: 1 }}
                            transition="opacity 0.3s ease"
                            pointerEvents="none">
                            <Icon as={FiPlay} color="white" w={8} h={8} />
                          </Box>
                        )}
                      </Box>

                      {/* Card Content - Top Section */}
                      <VStack spacing={3} p={6} pb={3} align="stretch">
                        {/* Title and Description */}
                        <VStack spacing={2} align="start">
                          <Text fontWeight="bold" fontSize="lg" textAlign="left" color="gray.800" noOfLines={2}>
                            {video.title}
                          </Text>
                          <Text color="gray.600" fontSize="sm" textAlign="left" noOfLines={2} lineHeight="1.4">
                            {video.description}
                          </Text>
                        </VStack>

                        {/* Progress Indicators */}
                        {video.isUploading && (
                          <Box w="full" p={3} bg="blue.50" borderRadius="lg">
                            <VStack spacing={2}>
                              <HStack justify="space-between" w="full">
                                <Text fontSize="xs" color="blue.700" fontWeight="medium">
                                  Uploading to cloud storage...
                                </Text>
                                <Text fontSize="xs" color="blue.600">
                                  {video.uploadProgress || 0}%
                                </Text>
                              </HStack>
                              <Progress value={video.uploadProgress || 0} size="sm" colorScheme="blue" borderRadius="full" bg="blue.100" />
                            </VStack>
                          </Box>
                        )}

                        {analyzingVideos.has(video.id) && (
                          <Box w="full" p={3} bg="purple.50" borderRadius="lg">
                            <VStack spacing={2}>
                              <Text fontSize="xs" color="purple.700" fontWeight="medium">
                                🤖 AI analyzing video and generating ticket...
                              </Text>
                              <Progress isIndeterminate size="sm" colorScheme="purple" borderRadius="full" bg="purple.100" />
                            </VStack>
                          </Box>
                        )}

                        {/* Status Tags */}
                        <HStack spacing={2} flexWrap="wrap">
                          {video.s3Url && !video.isUploading && !analyzingVideos.has(video.id) && (
                            <Box bg="blue.100" color="blue.700" px={2} py={1} borderRadius="md" fontSize="xs" fontWeight="medium">
                              ☁️ Cloud Storage
                            </Box>
                          )}
                          {videoTickets[video.id] && (
                            <Box bg="green.100" color="green.700" px={2} py={1} borderRadius="md" fontSize="xs" fontWeight="medium">
                              📋 Ticket Ready
                            </Box>
                          )}
                        </HStack>
                      </VStack>

                      {/* Bottom Section - Notes and Actions */}
                      <VStack spacing={0} mt="auto">
                        {/* Notes Section */}
                        <Box px={6} pb={3} w="full">
                          <VStack spacing={2} align="stretch">
                            <Text fontSize="sm" fontWeight="medium" color="gray.700">
                              📝 Video Notes (Optional)
                            </Text>
                            <Textarea
                              placeholder="Add context, bug details, or specific requirements to help AI generate better tickets..."
                              value={videoNotes[video.id] || ""}
                              onChange={(e) => updateVideoNotes(video.id, e.target.value)}
                              resize="none"
                              h="60px"
                              bg="gray.50"
                              borderColor="gray.200"
                              borderRadius="lg"
                              fontSize="sm"
                              _focus={{
                                borderColor: "purple.300",
                                bg: "white",
                              }}
                            />
                          </VStack>
                        </Box>

                        {/* Action Buttons */}
                        <Box px={6} pb={6} w="full">
                          <VStack spacing={3}>
                            {/* Primary Actions */}
                            <HStack spacing={2} w="full">
                              <Button
                                size="sm"
                                colorScheme="purple"
                                variant="outline"
                                flex={1}
                                onClick={() => handlePlayVideo(video)}
                                isDisabled={!video.blob && !video.s3Url}
                                leftIcon={<Icon as={FiPlay} />}
                                borderRadius="lg">
                                Play
                              </Button>
                              <Button
                                size="sm"
                                colorScheme="purple"
                                variant="outline"
                                flex={1}
                                onClick={() => {
                                  const shareableLink =
                                    video.s3Url || (video.blob ? `https://ticketfairy.app/video/${video.id}` : "Link not available");

                                  navigator.clipboard
                                    .writeText(shareableLink)
                                    .then(() => {
                                      toast({
                                        title: "Link Copied!",
                                        description: video.s3Url
                                          ? "Cloud video link copied to clipboard"
                                          : "Video link copied to clipboard",
                                        status: "success",
                                        duration: 2000,
                                        isClosable: true,
                                      });
                                    })
                                    .catch(() => {
                                      toast({
                                        title: "Copy Failed",
                                        description: "Could not copy link to clipboard",
                                        status: "error",
                                        duration: 3000,
                                        isClosable: true,
                                      });
                                    });
<<<<<<< HEAD
                                }
                            }}
                        >
                            Open in Jira
                        </Button>
                        <Button
                            colorScheme="gray"
                            mr={3}
                            onClick={async () => {
                                if (selectedTicket && selectedTicket.success && selectedTicket.ticket) {
                                    try {
                                        const response = await fetch("http://localhost:4000/create-linear-issue", {
                                            method: "POST",
                                            headers: {
                                                "Content-Type": "application/json",
                                            },
                                            body: JSON.stringify({
                                                title: selectedTicket.ticket.title,
                                                description: selectedTicket.ticket.description,
                                            }),
                                        });

                                        const result = await response.json();

                                        if (result.success && result.url) {
                                            toast({
                                                title: "Linear Issue Created!",
                                                description: `Issue ${result.identifier} created successfully`,
                                                status: "success",
                                                duration: 5000,
                                                isClosable: true,
                                            });
                                            
                                            // Open the Linear issue in a new tab
                                            window.open(result.url, "_blank");
                                        } else {
                                            toast({
                                                title: "Failed to Create Linear Issue",
                                                description: result.error || "Unknown error occurred",
                                                status: "error",
                                                duration: 5000,
                                                isClosable: true,
                                            });
                                        }
                                    } catch (error) {
                                        console.error("Linear API error:", error);
                                        toast({
                                            title: "Error",
                                            description: "Failed to connect to Linear API",
                                            status: "error",
                                            duration: 5000,
                                            isClosable: true,
                                        });
                                    }
                                } else {
                                    toast({
                                        title: "No Ticket Data",
                                        description: "Please generate a ticket first",
                                        status: "warning",
                                        duration: 3000,
                                        isClosable: true,
                                    });
                                }
                            }}
                        >
                            Open in Linear
                        </Button>
                        <Button colorScheme="purple" onClick={onTicketResultModalClose}>
                            Close
                        </Button>
                    </ModalFooter>
                </ModalContent>
            </Modal>
=======
                                }}
                                isDisabled={!video.blob && !video.s3Url}
                                leftIcon={<Icon as={FiCopy} />}
                                borderRadius="lg">
                                Share
                              </Button>
                              <Button
                                size="sm"
                                colorScheme="red"
                                variant="outline"
                                onClick={() => handleDeleteVideo(video)}
                                title="Delete video"
                                borderRadius="lg">
                                <Icon as={FiTrash2} />
                              </Button>
                            </HStack>

                            {/* Generate Ticket Button */}
                            <Button
                              size="md"
                              w="full"
                              onClick={() => {
                                const ticket = videoTickets[video.id];
                                if (ticket) {
                                  setSelectedTicket(ticket);
                                  onTicketResultModalOpen();
                                } else if (video.s3Url && !analyzingVideos.has(video.id)) {
                                  analyzeVideoAndStoreTicket(video.id, video.s3Url, video.title);
                                } else {
                                  toast({
                                    title: "Video Not Ready",
                                    description: "This video needs to be uploaded to cloud storage first.",
                                    status: "warning",
                                    duration: 3000,
                                    isClosable: true,
                                  });
                                }
                              }}
                              isLoading={analyzingVideos.has(video.id)}
                              loadingText="AI Generating Ticket..."
                              isDisabled={!video.s3Url}
                              bgGradient={
                                videoTickets[video.id] ? "linear(to-r, green.500, green.600)" : "linear(to-r, purple.500, pink.500)"
                              }
                              color="white"
                              _hover={{
                                bgGradient: videoTickets[video.id]
                                  ? "linear(to-r, green.600, green.700)"
                                  : "linear(to-r, purple.600, pink.600)",
                                transform: "translateY(-1px)",
                              }}
                              _disabled={{
                                bgGradient: "linear(to-r, gray.300, gray.400)",
                                color: "gray.500",
                              }}
                              borderRadius="lg"
                              fontWeight="bold"
                              shadow="md">
                              {videoTickets[video.id] ? "📋 VIEW TICKET" : "✨ 🧚 GENERATE TICKET ✨"}
                            </Button>
                          </VStack>
                        </Box>
                      </VStack>
                    </VStack>
                  </Box>
                ))}
              </SimpleGrid>
            )}
          </VStack>
>>>>>>> 3b1f4244
        </Box>
      </VStack>

      {/* Video Upload Modal - Enhanced */}
      <Modal isOpen={isOpen} onClose={onClose} size="lg">
        <ModalOverlay bg="blackAlpha.600" backdropFilter="blur(10px)" />
        <ModalContent mx={4} bg="white" borderRadius="xl" shadow="2xl">
          <ModalHeader pb={2}>
            <VStack spacing={2} align="center">
              <Text fontSize="2xl" fontWeight="bold" color="purple.600">
                ✨ Create Your Video ✨
              </Text>
              <Text fontSize="md" color="gray.600" textAlign="center" fontWeight="normal">
                Choose how you'd like to create your video for ticket generation
              </Text>
            </VStack>
          </ModalHeader>
          <ModalCloseButton />
          <ModalBody px={8} pb={8}>
            <SimpleGrid columns={{ base: 1, md: 2 }} spacing={6} w="full">
              {/* Upload Option */}
              <Box
                p={6}
                borderWidth="2px"
                borderColor="purple.200"
                borderRadius="xl"
                bg="purple.50"
                _hover={{
                  borderColor: "purple.300",
                  bg: "purple.100",
                  transform: "translateY(-2px)",
                  shadow: "lg",
                }}
                transition="all 0.2s"
                cursor="pointer"
                onClick={handleUploadClick}>
                <VStack spacing={4} align="center" h="full">
                  <Box p={4} bg="purple.500" borderRadius="full" color="white">
                    <Icon as={FiUpload} w={8} h={8} />
                  </Box>
                  <VStack spacing={2} textAlign="center">
                    <Text fontSize="xl" fontWeight="bold" color="purple.700">
                      Upload Video
                    </Text>
                    <Text fontSize="sm" color="gray.600" lineHeight="1.4">
                      Upload an existing video file from your device. Perfect for pre-recorded demos or screen captures.
                    </Text>
                  </VStack>
                  <Button
                    colorScheme="purple"
                    variant="solid"
                    size="md"
                    w="full"
                    onClick={handleUploadClick}
                    _hover={{ transform: "none" }}>
                    Choose File
                  </Button>
                </VStack>
              </Box>

              {/* Record Option */}
              <Box
                p={6}
                borderWidth="2px"
                borderColor="green.200"
                borderRadius="xl"
                bg="green.50"
                _hover={{
                  borderColor: "green.300",
                  bg: "green.100",
                  transform: "translateY(-2px)",
                  shadow: "lg",
                }}
                transition="all 0.2s"
                cursor="pointer"
                onClick={handleRecordClick}>
                <VStack spacing={4} align="center" h="full">
                  <Box p={4} bg="green.500" borderRadius="full" color="white">
                    <Icon as={FiCamera} w={8} h={8} />
                  </Box>
                  <VStack spacing={2} textAlign="center">
                    <Text fontSize="xl" fontWeight="bold" color="green.700">
                      Record New Video
                    </Text>
                    <Text fontSize="sm" color="gray.600" lineHeight="1.4">
                      Record your screen with webcam overlay. Great for live demos, bug reports, and feature explanations.
                    </Text>
                  </VStack>
                  <Button
                    colorScheme="green"
                    variant="solid"
                    size="md"
                    w="full"
                    onClick={handleRecordClick}
                    isLoading={state.isPreparing}
                    loadingText="Starting..."
                    _hover={{ transform: "none" }}>
                    Start Recording
                  </Button>
                </VStack>
              </Box>
            </SimpleGrid>

            {/* Additional Info */}
            <Box mt={6} p={4} bg="blue.50" borderRadius="lg" borderWidth="1px" borderColor="blue.200">
              <VStack spacing={2} align="start">
                <Text fontSize="sm" fontWeight="semibold" color="blue.700">
                  💡 Pro Tips:
                </Text>
                <VStack spacing={1} align="start" fontSize="xs" color="blue.600">
                  <Text>• Videos are automatically uploaded to cloud storage</Text>
                  <Text>• AI will analyze your video to generate detailed tickets</Text>
                  <Text>• Add notes to videos for better ticket generation</Text>
                  <Text>• Supported formats: MP4, WebM, MOV, AVI</Text>
                </VStack>
              </VStack>
            </Box>
          </ModalBody>
        </ModalContent>
      </Modal>

      {/* Hidden file input */}
      <Input type="file" accept="video/*" ref={fileInputRef} onChange={handleFileSelect} display="none" />

      {/* Recording Modal */}
      <RecordingModal
        isOpen={isRecordingModalOpen}
        onClose={handleRecordingModalClose}
        onStartRecording={startRecording}
        onRequestPermissions={requestPermissions}
        error={state.error}
        isPreparing={state.isPreparing}
      />

      {/* Floating Recording Controls */}
      <FloatingRecordingControls isRecording={state.isRecording} recordingTime={state.recordingTime} onStop={handleStopRecording} />

      {/* Draggable Webcam Overlay */}
      <DraggableWebcamOverlay
        webcamStream={streams.webcamStream}
        isVisible={streams.webcamStream !== null}
        isRecording={state.isRecording}
        isCountingDown={state.isCountingDown}
        countdown={state.countdown}
        onStop={handleStopRecording}
      />

      {/* Recording Indicator */}
      <RecordingIndicator isRecording={state.isRecording} recordingTime={state.recordingTime} />

      {/* Video Preview Modal */}
      <VideoPreviewModal
        isOpen={isVideoPreviewOpen}
        onClose={onVideoPreviewClose}
        videoBlob={recordedVideo}
        onSaveToVideos={handleSaveToVideos}
        onConvertToTicket={handleConvertToTicket}
        onRetake={handleRetakeRecording}
      />

      {/* Ticket Conversion Modal */}
      <TicketConversionModal
        isOpen={isTicketModalOpen}
        onClose={onTicketModalClose}
        videoBlob={recordedVideo}
        onSaveTicket={handleSaveTicket}
      />

      {/* Permissions Popup */}
      <PermissionsPopup
        isOpen={state.showPermissionsPopup}
        onClose={() => {
          hidePermissionsPopup();
          cleanup();
        }}
        onStartRecording={requestScreenAndStart}
      />

      {/* Ready to Record Modal */}
      <ReadyToRecordModal
        isOpen={state.showReadyModal}
        // onClose={() => {
        //     // If closed, reset everything
        //     cleanup();
        // }}
        onStartRecording={startCountdownAndRecord}
      />

      {/* Delete Confirmation Modal */}
      <Modal isOpen={isDeleteModalOpen} onClose={onDeleteModalClose} size="md">
        <ModalOverlay />
        <ModalContent>
          <ModalHeader>Delete Video</ModalHeader>
          <ModalCloseButton />
          <ModalBody>
            <VStack spacing={4} align="stretch">
              <Text>Are you sure you want to delete "{videoToDelete?.title}"?</Text>
              {videoToDelete?.s3Key && (
                <Alert status="warning" size="sm">
                  <AlertIcon />
                  <Text fontSize="sm">This video is stored in cloud storage and will be permanently deleted.</Text>
                </Alert>
              )}
              <Text fontSize="sm" color="gray.600">
                This action cannot be undone.
              </Text>
            </VStack>
          </ModalBody>
          <ModalFooter>
            <Button variant="ghost" mr={3} onClick={onDeleteModalClose} isDisabled={isDeleting}>
              Cancel
            </Button>
            <Button colorScheme="red" onClick={confirmDeleteVideo} isLoading={isDeleting} loadingText="Deleting...">
              Delete
            </Button>
          </ModalFooter>
        </ModalContent>
      </Modal>

      {/* Video Player Modal */}
      <VideoPlayerModal
        isOpen={isVideoPlayerOpen}
        onClose={onVideoPlayerClose}
        videoTitle={videoToPlay?.title || ""}
        videoBlob={videoToPlay?.blob}
        videoUrl={videoToPlay?.s3Url}
      />

      {/* Ticket Result Modal */}
      <Modal isOpen={isTicketResultModalOpen} onClose={onTicketResultModalClose} size="lg">
        <ModalOverlay />
        <ModalContent>
          <ModalHeader>
            <Flex justify="space-between" align="center">
              <Text>🎉 Generated Ticket</Text>
              <Button
                size="sm"
                variant="ghost"
                onClick={() => {
                  if (selectedTicket) {
                    let copyText = "";

                    if (selectedTicket.success && selectedTicket.ticket) {
                      copyText = `Title: ${selectedTicket.ticket.title}\n\nDescription:\n${selectedTicket.ticket.description}\n\nVideo ID: ${selectedTicket.video_id}\nIndex ID: ${selectedTicket.index_id}`;
                    } else if (selectedTicket.raw_response) {
                      copyText = `Raw Analysis Result:\n${selectedTicket.raw_response}`;
                    } else {
                      copyText = "Analysis completed but no ticket data was returned.";
                    }

                    navigator.clipboard
                      .writeText(copyText)
                      .then(() => {
                        toast({
                          title: "Copied!",
                          description: "Ticket content copied to clipboard",
                          status: "success",
                          duration: 2000,
                          isClosable: true,
                        });
                      })
                      .catch(() => {
                        toast({
                          title: "Copy Failed",
                          description: "Could not copy to clipboard",
                          status: "error",
                          duration: 3000,
                          isClosable: true,
                        });
                      });
                  }
                }}
                leftIcon={<Icon as={FiCopy} />}
                mr={8}>
                Copy
              </Button>
            </Flex>
          </ModalHeader>
          <ModalCloseButton />
          <ModalBody>
            {selectedTicket && (
              <VStack spacing={4} align="start">
                {selectedTicket.success && selectedTicket.ticket ? (
                  <VStack spacing={3} align="start" w="full">
                    <Box p={4} bg="gray.50" borderRadius="md" w="full">
                      <VStack spacing={3} align="start">
                        <Text fontWeight="bold" color="purple.600" fontSize="lg">
                          Title:
                        </Text>
                        <Text fontSize="md">{selectedTicket.ticket.title}</Text>
                        <Text fontWeight="bold" color="purple.600" fontSize="lg" mt={2}>
                          Description:
                        </Text>
                        <Text fontSize="md" whiteSpace="pre-wrap">
                          {selectedTicket.ticket.description}
                        </Text>
                      </VStack>
                    </Box>
                    <Text fontSize="sm" color="gray.500">
                      Video ID: {selectedTicket.video_id} | Index ID: {selectedTicket.index_id}
                    </Text>
                  </VStack>
                ) : selectedTicket.raw_response ? (
                  <VStack spacing={3} align="start" w="full">
                    <Text fontSize="lg" fontWeight="bold">
                      Raw Analysis Result:
                    </Text>
                    <Code p={4} w="full" whiteSpace="pre-wrap" fontSize="sm">
                      {selectedTicket.raw_response}
                    </Code>
                  </VStack>
                ) : (
                  <Alert status="warning">
                    <AlertIcon />
                    Analysis completed but no ticket data was returned.
                  </Alert>
                )}
              </VStack>
            )}
          </ModalBody>
          <ModalFooter>
            <Button
              colorScheme="blue"
              mr={3}
              onClick={async () => {
                if (selectedTicket && selectedTicket.success && selectedTicket.ticket) {
                  try {
                    const response = await fetch("http://localhost:4000/create-jira-ticket", {
                      method: "POST",
                      headers: {
                        "Content-Type": "application/json",
                      },
                      body: JSON.stringify({
                        title: selectedTicket.ticket.title,
                        description: selectedTicket.ticket.description,
                      }),
                    });

                    const result = await response.json();

                    if (result.self) {
                      toast({
                        title: "Jira Ticket Created!",
                        description: `Ticket ${result.key} created successfully`,
                        status: "success",
                        duration: 5000,
                        isClosable: true,
                      });

                      // Open the Jira ticket in a new tab
                      window.open(result.self, "_blank");
                    } else {
                      toast({
                        title: "Failed to Create Jira Ticket",
                        description: result.error || "Unknown error occurred",
                        status: "error",
                        duration: 5000,
                        isClosable: true,
                      });
                    }
                  } catch (error) {
                    console.error("Jira API error:", error);
                    toast({
                      title: "Error",
                      description: "Failed to connect to Jira API",
                      status: "error",
                      duration: 5000,
                      isClosable: true,
                    });
                  }
                } else {
                  toast({
                    title: "No Ticket Data",
                    description: "Please generate a ticket first",
                    status: "warning",
                    duration: 3000,
                    isClosable: true,
                  });
                }
              }}>
              Open in Jira
            </Button>
            <Button
              colorScheme="gray"
              mr={3}
              onClick={() => {
                // TODO: Implement Linear integration
                toast({
                  title: "Linear Integration",
                  description: "Linear integration coming soon!",
                  status: "info",
                  duration: 3000,
                  isClosable: true,
                });
              }}>
              Open in Linear
            </Button>
            <Button colorScheme="purple" onClick={onTicketResultModalClose}>
              Close
            </Button>
          </ModalFooter>
        </ModalContent>
      </Modal>
    </Box>
  );
}

export default VideoPage;<|MERGE_RESOLUTION|>--- conflicted
+++ resolved
@@ -1284,81 +1284,6 @@
                                         isClosable: true,
                                       });
                                     });
-<<<<<<< HEAD
-                                }
-                            }}
-                        >
-                            Open in Jira
-                        </Button>
-                        <Button
-                            colorScheme="gray"
-                            mr={3}
-                            onClick={async () => {
-                                if (selectedTicket && selectedTicket.success && selectedTicket.ticket) {
-                                    try {
-                                        const response = await fetch("http://localhost:4000/create-linear-issue", {
-                                            method: "POST",
-                                            headers: {
-                                                "Content-Type": "application/json",
-                                            },
-                                            body: JSON.stringify({
-                                                title: selectedTicket.ticket.title,
-                                                description: selectedTicket.ticket.description,
-                                            }),
-                                        });
-
-                                        const result = await response.json();
-
-                                        if (result.success && result.url) {
-                                            toast({
-                                                title: "Linear Issue Created!",
-                                                description: `Issue ${result.identifier} created successfully`,
-                                                status: "success",
-                                                duration: 5000,
-                                                isClosable: true,
-                                            });
-                                            
-                                            // Open the Linear issue in a new tab
-                                            window.open(result.url, "_blank");
-                                        } else {
-                                            toast({
-                                                title: "Failed to Create Linear Issue",
-                                                description: result.error || "Unknown error occurred",
-                                                status: "error",
-                                                duration: 5000,
-                                                isClosable: true,
-                                            });
-                                        }
-                                    } catch (error) {
-                                        console.error("Linear API error:", error);
-                                        toast({
-                                            title: "Error",
-                                            description: "Failed to connect to Linear API",
-                                            status: "error",
-                                            duration: 5000,
-                                            isClosable: true,
-                                        });
-                                    }
-                                } else {
-                                    toast({
-                                        title: "No Ticket Data",
-                                        description: "Please generate a ticket first",
-                                        status: "warning",
-                                        duration: 3000,
-                                        isClosable: true,
-                                    });
-                                }
-                            }}
-                        >
-                            Open in Linear
-                        </Button>
-                        <Button colorScheme="purple" onClick={onTicketResultModalClose}>
-                            Close
-                        </Button>
-                    </ModalFooter>
-                </ModalContent>
-            </Modal>
-=======
                                 }}
                                 isDisabled={!video.blob && !video.s3Url}
                                 leftIcon={<Icon as={FiCopy} />}
@@ -1428,7 +1353,6 @@
               </SimpleGrid>
             )}
           </VStack>
->>>>>>> 3b1f4244
         </Box>
       </VStack>
 
@@ -1778,62 +1702,110 @@
                         isClosable: true,
                       });
 
-                      // Open the Jira ticket in a new tab
-                      window.open(result.self, "_blank");
-                    } else {
-                      toast({
-                        title: "Failed to Create Jira Ticket",
-                        description: result.error || "Unknown error occurred",
-                        status: "error",
-                        duration: 5000,
-                        isClosable: true,
-                      });
-                    }
-                  } catch (error) {
-                    console.error("Jira API error:", error);
-                    toast({
-                      title: "Error",
-                      description: "Failed to connect to Jira API",
-                      status: "error",
-                      duration: 5000,
-                      isClosable: true,
-                    });
-                  }
-                } else {
-                  toast({
-                    title: "No Ticket Data",
-                    description: "Please generate a ticket first",
-                    status: "warning",
-                    duration: 3000,
-                    isClosable: true,
-                  });
-                }
-              }}>
-              Open in Jira
-            </Button>
-            <Button
-              colorScheme="gray"
-              mr={3}
-              onClick={() => {
-                // TODO: Implement Linear integration
-                toast({
-                  title: "Linear Integration",
-                  description: "Linear integration coming soon!",
-                  status: "info",
-                  duration: 3000,
-                  isClosable: true,
-                });
-              }}>
-              Open in Linear
-            </Button>
-            <Button colorScheme="purple" onClick={onTicketResultModalClose}>
-              Close
-            </Button>
-          </ModalFooter>
-        </ModalContent>
-      </Modal>
-    </Box>
-  );
+                                            // Open the Jira ticket in a new tab
+                                            window.open(result.self, "_blank");
+                                        } else {
+                                            toast({
+                                                title: "Failed to Create Jira Ticket",
+                                                description: result.error || "Unknown error occurred",
+                                                status: "error",
+                                                duration: 5000,
+                                                isClosable: true,
+                                            });
+                                        }
+                                    } catch (error) {
+                                        console.error("Jira API error:", error);
+                                        toast({
+                                            title: "Error",
+                                            description: "Failed to connect to Jira API",
+                                            status: "error",
+                                            duration: 5000,
+                                            isClosable: true,
+                                        });
+                                    }
+                                } else {
+                                    toast({
+                                        title: "No Ticket Data",
+                                        description: "Please generate a ticket first",
+                                        status: "warning",
+                                        duration: 3000,
+                                        isClosable: true,
+                                    });
+                                }
+                            }}
+                        >
+                            Open in Jira
+                        </Button>
+                        <Button
+                            colorScheme="gray"
+                            mr={3}
+                            onClick={async () => {
+                                if (selectedTicket && selectedTicket.success && selectedTicket.ticket) {
+                                    try {
+                                        const response = await fetch("http://localhost:4000/create-linear-issue", {
+                                            method: "POST",
+                                            headers: {
+                                                "Content-Type": "application/json",
+                                            },
+                                            body: JSON.stringify({
+                                                title: selectedTicket.ticket.title,
+                                                description: selectedTicket.ticket.description,
+                                            }),
+                                        });
+
+                                        const result = await response.json();
+
+                                        if (result.success && result.url) {
+                                            toast({
+                                                title: "Linear Issue Created!",
+                                                description: `Issue ${result.identifier} created successfully`,
+                                                status: "success",
+                                                duration: 5000,
+                                                isClosable: true,
+                                            });
+                                            
+                                            // Open the Linear issue in a new tab
+                                            window.open(result.url, "_blank");
+                                        } else {
+                                            toast({
+                                                title: "Failed to Create Linear Issue",
+                                                description: result.error || "Unknown error occurred",
+                                                status: "error",
+                                                duration: 5000,
+                                                isClosable: true,
+                                            });
+                                        }
+                                    } catch (error) {
+                                        console.error("Linear API error:", error);
+                                        toast({
+                                            title: "Error",
+                                            description: "Failed to connect to Linear API",
+                                            status: "error",
+                                            duration: 5000,
+                                            isClosable: true,
+                                        });
+                                    }
+                                } else {
+                                    toast({
+                                        title: "No Ticket Data",
+                                        description: "Please generate a ticket first",
+                                        status: "warning",
+                                        duration: 3000,
+                                        isClosable: true,
+                                    });
+                                }
+                            }}
+                        >
+                            Open in Linear
+                        </Button>
+                        <Button colorScheme="purple" onClick={onTicketResultModalClose}>
+                            Close
+                        </Button>
+                    </ModalFooter>
+                </ModalContent>
+            </Modal>
+        </Box>
+    );
 }
 
 export default VideoPage;